--- conflicted
+++ resolved
@@ -28,13 +28,8 @@
 
         let status = resp.status();
         if StatusCode::is_server_error(&status) || StatusCode::is_client_error(&status) {
-<<<<<<< HEAD
-            warn!("Failed to connect with response code {}", resp.status());
+            warn!("failed to connect with response code {}", resp.status());
             return Err(ConnectionError::UnsuccessfulHttpResponse(resp.status()));
-=======
-            warn!("failed to connect with response code {}", resp.status());
-            return Err(Error::ConnectionFailure(resp.status()));
->>>>>>> 8337028e
         }
 
         Ok(OkxWebSocketConnection::new(wss))
