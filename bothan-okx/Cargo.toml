[package]
name = "bothan-okx"
version = "0.0.1-beta.1"
edition.workspace = true
license.workspace = true
repository.workspace = true

[dependencies]
async-trait = { workspace = true }
bothan-lib = { workspace = true }
chrono = { workspace = true }
<<<<<<< HEAD
=======
futures-util = { workspace = true }
>>>>>>> e5cee2fe
rust_decimal = { workspace = true }
serde = { workspace = true }
serde_json = { workspace = true }
thiserror = { workspace = true }
tokio = { workspace = true }
tokio-tungstenite = { workspace = true }
tracing = { workspace = true }

[dev-dependencies]
ws-mock = { git = "https://github.com/bandprotocol/ws-mock.git", branch = "master" }<|MERGE_RESOLUTION|>--- conflicted
+++ resolved
@@ -9,10 +9,7 @@
 async-trait = { workspace = true }
 bothan-lib = { workspace = true }
 chrono = { workspace = true }
-<<<<<<< HEAD
-=======
 futures-util = { workspace = true }
->>>>>>> e5cee2fe
 rust_decimal = { workspace = true }
 serde = { workspace = true }
 serde_json = { workspace = true }
