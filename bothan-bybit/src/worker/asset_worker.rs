--- conflicted
+++ resolved
@@ -13,25 +13,9 @@
 use tokio::time::{sleep, timeout};
 use tracing::{debug, error, info, warn};
 
-<<<<<<< HEAD
 pub(crate) async fn start_asset_worker<S: Store>(
     inner_worker: Weak<InnerWorker<S>>,
     mut connection: WebSocketConnection,
-=======
-use bothan_core::store::WorkerStore;
-use bothan_core::types::AssetInfo;
-
-use crate::api::error::{MessageError, SendError};
-use crate::api::types::{BybitResponse, Ticker, MAX_ARGS};
-use crate::api::{BybitWebSocketConnection, BybitWebSocketConnector};
-use crate::worker::error::WorkerError;
-use crate::worker::types::{DEFAULT_TIMEOUT, RECONNECT_BUFFER};
-use crate::worker::BybitWorker;
-
-pub(crate) async fn start_asset_worker(
-    worker: Weak<BybitWorker>,
-    mut connection: BybitWebSocketConnection,
->>>>>>> e5cee2fe
     mut subscribe_rx: Receiver<Vec<String>>,
     mut unsubscribe_rx: Receiver<Vec<String>>,
 ) {
