--- conflicted
+++ resolved
@@ -6,16 +6,9 @@
 repository.workspace = true
 
 [dependencies]
-<<<<<<< HEAD
 bothan-lib = { workspace = true }
 
 async-trait = { workspace = true }
-=======
-flate2 = "1.0.35"
-
-async-trait = { workspace = true }
-bothan-core = { workspace = true }
->>>>>>> e5cee2fe
 futures-util = { workspace = true }
 rust_decimal = { workspace = true }
 serde = { workspace = true }
