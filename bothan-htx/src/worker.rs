--- conflicted
+++ resolved
@@ -41,15 +41,6 @@
 
         let worker_store = WorkerStore::new(store, WORKER_NAME);
 
-<<<<<<< HEAD
-        let poll_options = PollOptions {
-            timeout: TIMEOUT,
-            reconnect_buffer: RECONNECT_BUFFER,
-            max_retry: MAX_RETRY,
-        };
-
-=======
->>>>>>> ce2606d5
         let token = CancellationToken::new();
 
         let metrics = Metrics::new(WORKER_NAME, WORKER_NAME.to_string());
@@ -61,12 +52,8 @@
                 connector.clone(),
                 worker_store.clone(),
                 ids,
-<<<<<<< HEAD
-                poll_options.clone(),
+                TIMEOUT,
                 metrics,
-=======
-                TIMEOUT,
->>>>>>> ce2606d5
             )
             .instrument(span),
         );
