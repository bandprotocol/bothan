--- conflicted
+++ resolved
@@ -115,7 +115,6 @@
     }
 }
 
-<<<<<<< HEAD
 /// Stores tick information into the worker store.
 async fn store_tick<S: Store, T: Into<String>>(store: &WorkerStore<S>, id: T, tick: Tick) {
     let id = id.into();
@@ -131,27 +130,6 @@
             error!("data for id {} has a nan price", id);
         }
     }
-=======
-/// Parses a tick response into an AssetInfo structure.
-fn parse_tick(id: &str, tick: Tick, timestamp: i64) -> Result<AssetInfo, WorkerError> {
-    let price_value =
-        Decimal::from_f64(tick.last_price).ok_or(WorkerError::InvalidPrice(tick.last_price))?;
-    Ok(AssetInfo::new(id.to_string(), price_value, timestamp))
-}
-
-/// Stores tick information into the worker store.
-async fn store_tick(
-    store: &WorkerStore,
-    id: &str,
-    tick: Tick,
-    timestamp: i64,
-) -> Result<(), WorkerError> {
-    store
-        .set_asset(id, parse_tick(id, tick, timestamp)?)
-        .await?;
-    debug!("stored data for id {}", id);
-    Ok(())
->>>>>>> e5cee2fe
 }
 
 /// Processes the response from the Htx API and handles each type accordingly.
@@ -171,14 +149,7 @@
             debug!("received data update from channel {}", data.ch);
             if let Some(id) = data.ch.split('.').nth(1) {
                 // Handle processing of data update, e.g., storing tick data
-<<<<<<< HEAD
                 store_tick(store, id, data.tick).await
-=======
-                match store_tick(store, id, data.tick, data.timestamp).await {
-                    Ok(_) => debug!("saved data"),
-                    Err(e) => error!("failed to save data: {}", e),
-                }
->>>>>>> e5cee2fe
             }
         }
         HtxResponse::Ping(ping) => {
@@ -220,8 +191,6 @@
             error!("unable to parse message from htx");
         }
     }
-<<<<<<< HEAD
-=======
 }
 
 #[cfg(test)]
@@ -250,13 +219,13 @@
         };
 
         // Parse the tick into AssetInfo
-        let result = parse_tick("btcusdt", tick, 1000);
+        let result = parse_tick("btcusdt", tick);
 
         // Expected AssetInfo object
         let expected = AssetInfo::new(
             "btcusdt".to_string(),
             Decimal::from_str("52735.63").unwrap(),
-            1000,
+            0,
         );
 
         // Assert that the parsed result matches the expected output
@@ -284,7 +253,6 @@
         };
 
         // Assert that parsing the tick with an invalid price results in an error
-        assert!(parse_tick("btcusdt", tick, 1000).is_err());
-    }
->>>>>>> e5cee2fe
+        assert!(parse_tick("btcusdt", tick).is_err());
+    }
 }