use bothan_lib::metrics::rest::RestMetrics;
use bothan_lib::store::{Store, WorkerStore};
use bothan_lib::worker::AssetWorker;
use bothan_lib::worker::error::AssetWorkerError;
use bothan_lib::worker::rest::start_polling;
use tokio_util::sync::{CancellationToken, DropGuard};
use tracing::{Instrument, Level, span};

use crate::WorkerOpts;
use crate::api::RestApiBuilder;

pub mod opts;

const WORKER_NAME: &str = "coingecko";

pub struct Worker {
    // We keep this DropGuard to ensure that all internal processes
    // that the worker holds are dropped when the worker is dropped.
    _drop_guard: DropGuard,
}

#[async_trait::async_trait]
impl AssetWorker for Worker {
    type Opts = WorkerOpts;

    fn name(&self) -> &'static str {
        WORKER_NAME
    }

    async fn build<S: Store + 'static>(
        opts: Self::Opts,
        store: &S,
        ids: Vec<String>,
    ) -> Result<Self, AssetWorkerError> {
        let api = RestApiBuilder::new(opts.url, opts.user_agent, opts.api_key).build()?;
        let worker_store = WorkerStore::new(store, WORKER_NAME);
        let token = CancellationToken::new();
        let metrics = RestMetrics::new(WORKER_NAME);

<<<<<<< HEAD
        tokio::spawn(start_polling(
            token.child_token(),
            opts.update_interval,
            api,
            worker_store,
            ids,
            metrics,
        ));
=======
        let span = span!(Level::INFO, "source", name = WORKER_NAME);
        tokio::spawn(
            start_polling(
                token.child_token(),
                opts.update_interval,
                api,
                worker_store,
                ids,
            )
            .instrument(span),
        );
>>>>>>> 89cd546f

        Ok(Worker {
            _drop_guard: token.drop_guard(),
        })
    }
}<|MERGE_RESOLUTION|>--- conflicted
+++ resolved
@@ -37,16 +37,6 @@
         let token = CancellationToken::new();
         let metrics = RestMetrics::new(WORKER_NAME);
 
-<<<<<<< HEAD
-        tokio::spawn(start_polling(
-            token.child_token(),
-            opts.update_interval,
-            api,
-            worker_store,
-            ids,
-            metrics,
-        ));
-=======
         let span = span!(Level::INFO, "source", name = WORKER_NAME);
         tokio::spawn(
             start_polling(
@@ -55,10 +45,10 @@
                 api,
                 worker_store,
                 ids,
+                metrics,
             )
             .instrument(span),
         );
->>>>>>> 89cd546f
 
         Ok(Worker {
             _drop_guard: token.drop_guard(),
