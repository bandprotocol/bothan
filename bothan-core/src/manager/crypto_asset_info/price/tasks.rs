--- conflicted
+++ resolved
@@ -5,28 +5,17 @@
 
 use crate::manager::crypto_asset_info::price::cache::PriceCache;
 use crate::manager::crypto_asset_info::price::error::{Error, MissingPrerequisiteError};
-<<<<<<< HEAD
 use crate::manager::crypto_asset_info::types::{PriceSignalComputationRecord, PriceState};
-use crate::monitoring::records::{OperationRecord, SignalComputationRecord, SourceRecord};
-use bothan_lib::registry::post_processor::PostProcess;
-use bothan_lib::registry::processor::Process;
+use crate::monitoring::records::{
+    OperationRecord, ProcessRecord, SignalComputationRecord, SourceRecord,
+};
+use bothan_lib::registry::post_processor::PostProcessor;
+use bothan_lib::registry::processor::Processor;
 use bothan_lib::registry::signal::Signal;
 use bothan_lib::registry::source::{OperationRoute, SourceQuery};
 use bothan_lib::registry::{Registry, Valid};
 use bothan_lib::store::Store;
 use bothan_lib::worker::{AssetState, AssetWorker};
-=======
-use crate::manager::crypto_asset_info::types::{
-    PriceSignalComputationRecord, PriceState, WorkerMap,
-};
-use crate::monitoring::records::{
-    OperationRecord, ProcessRecord, SignalComputationRecord, SourceRecord,
-};
-use crate::registry::signal::Signal;
-use crate::registry::source::{OperationRoute, SourceQuery};
-use crate::registry::{Registry, Valid};
-use crate::worker::{AssetState, AssetWorker};
->>>>>>> e5cee2fe
 
 // TODO: Allow records to be Option<T>
 pub async fn get_signal_price_states<S: Store + 'static, W: AssetWorker<S>>(
@@ -521,18 +510,10 @@
         let processor = Processor::Median(MedianProcessor::new(1));
         let signal = Signal::new(source_queries, processor, vec![]);
 
-<<<<<<< HEAD
         let mut test_source_worker = MockWorker::build((), &MockStore {}).await.unwrap();
-        test_source_worker.add_expected_query(
-            "testusd".to_string(),
-            AssetState::Available(AssetInfo::new("testusd".to_string(), Decimal::default(), 0)),
-        );
-=======
-        let mut test_source_worker = MockWorker::default();
         let asset_state =
             AssetState::Available(AssetInfo::new("testusd".to_string(), Decimal::default(), 0));
-        test_source_worker.add_expected_query("testusd".to_string(), asset_state.clone());
->>>>>>> e5cee2fe
+        test_source_worker.add_expected_query("testusd".to_string(), asset_state);
 
         let mut workers = HashMap::new();
         workers.insert("test-source".to_string(), test_source_worker);
