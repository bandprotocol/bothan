--- conflicted
+++ resolved
@@ -96,12 +96,6 @@
             let source_results =
                 compute_source_result(signal, workers, cache, stale_cutoff, &mut record).await?;
 
-<<<<<<< HEAD
-            // Note: We use `or_insert()` to get the mutable reference to the insert here as we don't
-            // expect re-entry of this function if the signal_id has already been computed and
-            // entered into `records`
-=======
->>>>>>> f0984043
             let record_ref = records.push(id.to_string(), record);
 
             let process_signal_result = signal.processor.process(source_results);
@@ -226,10 +220,6 @@
         routes[idx].operation.execute(acc, values[idx])
     });
 
-<<<<<<< HEAD
-    // Modify operation record if necessary
-=======
->>>>>>> f0984043
     let op_records = routes
         .iter()
         .zip(values.iter())
