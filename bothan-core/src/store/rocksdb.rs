--- conflicted
+++ resolved
@@ -3,10 +3,7 @@
 
 use std::path::Path;
 use std::sync::{Arc, RwLock};
-<<<<<<< HEAD
 use std::time::Instant;
-=======
->>>>>>> b482f727
 
 use bincode::{Decode, Encode, config, decode_from_slice, encode_to_vec};
 use bothan_lib::metrics::store::{Metrics, Operation, OperationStatus};
@@ -46,10 +43,7 @@
         let store = RocksDbStore {
             db,
             registry: Arc::new(RwLock::new(registry)),
-<<<<<<< HEAD
             metrics: Metrics::new(),
-=======
->>>>>>> b482f727
         };
 
         Ok(store)
@@ -136,29 +130,10 @@
         prefix: &str,
         id: &str,
     ) -> Result<Option<AssetInfo>, Self::Error> {
-        let start_time = Instant::now();
-        let result = self.get(&Key::AssetStore {
+        self.get(&Key::AssetStore {
             source_id: prefix,
             asset_id: id,
-<<<<<<< HEAD
-        });
-        let status = match &result {
-            Ok(Some(_)) => OperationStatus::Success,
-            Ok(None) => OperationStatus::NotFound,
-            Err(_) => OperationStatus::Failed,
-        };
-
-        self.metrics.update_store_operation(
-            prefix.to_string(),
-            start_time.elapsed().as_micros(),
-            Operation::GetAssetInfo,
-            status,
-        );
-
-        result
-=======
         })
->>>>>>> b482f727
     }
 
     async fn insert_asset_info(
