--- conflicted
+++ resolved
@@ -24,10 +24,7 @@
 bincode = { workspace = true }
 chrono = { workspace = true }
 derive_more = { workspace = true }
-<<<<<<< HEAD
 num-traits = { workspace = true }
-=======
->>>>>>> e5cee2fe
 semver = { workspace = true }
 serde = { workspace = true, features = ["rc"] }
 serde_json = { workspace = true }
@@ -38,20 +35,8 @@
 reqwest = { workspace = true }
 rust_decimal = { workspace = true, features = ["maths", "serde-str"] }
 
-<<<<<<< HEAD
-=======
-bincode = "2.0.0-rc.3"
-chrono = "0.4.39"
->>>>>>> e5cee2fe
 ed25519 = "2.2.3"
 ed25519-dalek = { version = "2.1.1", features = ["std", "rand_core"] }
 hex = "0.4.3"
 mini-moka = "0.10.3"
-<<<<<<< HEAD
-rust-rocksdb = "0.36.0"
-=======
-num-traits = "0.2.19"
-rand = "0.8.5"
-rust-rocksdb = "0.34.0"
-serde_json = "1.0.133"
->>>>>>> e5cee2fe
+rust-rocksdb = "0.36.0"