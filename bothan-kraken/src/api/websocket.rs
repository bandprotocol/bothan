--- conflicted
+++ resolved
@@ -69,8 +69,17 @@
         let (sender, receiver) = web_socket_stream.split();
         Self { sender, receiver }
     }
+    
+    /// Sends a ping message to the WebSocket server.
+    ///
+    /// # Returns
+    ///
+    /// A `Result` indicating the success or failure of the ping operation.
+    pub async fn ping(&mut self) -> Result<(), Error> {
+        let msg = Message::Ping("".into());
+        Ok(self.sender.send(msg).await?)
+    }
 
-<<<<<<< HEAD
     /// Subscribes to ticker updates for the given symbols.
     ///
     /// # Arguments
@@ -82,13 +91,6 @@
     /// # Returns
     ///
     /// A `Result` indicating the success or failure of the subscription.
-=======
-    pub async fn ping(&mut self) -> Result<(), Error> {
-        let msg = Message::Ping("".into());
-        Ok(self.sender.send(msg).await?)
-    }
-
->>>>>>> ac479a85
     pub async fn subscribe_ticker(
         &mut self,
         symbols: &[&str],
