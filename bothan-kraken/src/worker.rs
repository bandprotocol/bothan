use std::sync::Arc;
use std::time::Duration;

use bothan_lib::metrics::websocket::Metrics;
use bothan_lib::store::{Store, WorkerStore};
use bothan_lib::worker::AssetWorker;
use bothan_lib::worker::error::AssetWorkerError;
use bothan_lib::worker::websocket::start_polling;
use tokio_util::sync::{CancellationToken, DropGuard};
use tracing::{Instrument, Level, span};

use crate::WorkerOpts;
use crate::api::websocket::WebSocketConnector;

pub mod opts;

const TIMEOUT: Duration = Duration::from_secs(60);
const WORKER_NAME: &str = "kraken";

pub struct Worker {
    // We keep this DropGuard to ensure that all internal processes
    // that the worker holds are dropped when the worker is dropped.
    _drop_guard: DropGuard,
}

#[async_trait::async_trait]
impl AssetWorker for Worker {
    type Opts = WorkerOpts;

    fn name(&self) -> &'static str {
        WORKER_NAME
    }

    async fn build<S: Store + 'static>(
        opts: Self::Opts,
        store: &S,
        ids: Vec<String>,
    ) -> Result<Self, AssetWorkerError> {
        let url = opts.url;
        let connector = Arc::new(WebSocketConnector::new(url));

        let worker_store = WorkerStore::new(store, WORKER_NAME);

<<<<<<< HEAD
        let poll_options = PollOptions {
            timeout: TIMEOUT,
            reconnect_buffer: RECONNECT_BUFFER,
            max_retry: MAX_RETRY,
        };

=======
>>>>>>> ce2606d5
        let token = CancellationToken::new();

        let metrics = Metrics::new(WORKER_NAME, WORKER_NAME.to_string());

        let span = span!(Level::INFO, "source", name = WORKER_NAME);
        tokio::spawn(
<<<<<<< HEAD
            start_polling(
                token.child_token(),
                connector,
                worker_store,
                ids,
                poll_options,
                metrics,
            )
            .instrument(span),
=======
            start_polling(token.child_token(), connector, worker_store, ids, TIMEOUT)
                .instrument(span),
>>>>>>> ce2606d5
        );

        Ok(Worker {
            _drop_guard: token.drop_guard(),
        })
    }
}<|MERGE_RESOLUTION|>--- conflicted
+++ resolved
@@ -41,35 +41,21 @@
 
         let worker_store = WorkerStore::new(store, WORKER_NAME);
 
-<<<<<<< HEAD
-        let poll_options = PollOptions {
-            timeout: TIMEOUT,
-            reconnect_buffer: RECONNECT_BUFFER,
-            max_retry: MAX_RETRY,
-        };
-
-=======
->>>>>>> ce2606d5
         let token = CancellationToken::new();
 
         let metrics = Metrics::new(WORKER_NAME, WORKER_NAME.to_string());
 
         let span = span!(Level::INFO, "source", name = WORKER_NAME);
         tokio::spawn(
-<<<<<<< HEAD
             start_polling(
                 token.child_token(),
                 connector,
                 worker_store,
                 ids,
-                poll_options,
+                TIMEOUT,
                 metrics,
             )
             .instrument(span),
-=======
-            start_polling(token.child_token(), connector, worker_store, ids, TIMEOUT)
-                .instrument(span),
->>>>>>> ce2606d5
         );
 
         Ok(Worker {
