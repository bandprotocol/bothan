[package]
name = "bothan-kraken"
version = "0.0.1-beta.1"
edition.workspace = true
license.workspace = true
repository.workspace = true

[dependencies]
<<<<<<< HEAD
bothan-lib = { workspace = true }
=======
>>>>>>> e5cee2fe

async-trait = { workspace = true }
chrono = { workspace = true }
futures-util = { workspace = true }
<<<<<<< HEAD
=======
humantime-serde = { workspace = true }
>>>>>>> e5cee2fe
rust_decimal = { workspace = true }
serde = { workspace = true }
serde_json = { workspace = true }
thiserror = { workspace = true }
tokio = { workspace = true }
tokio-tungstenite = { workspace = true }
tracing = { workspace = true }

[dev-dependencies]
ws-mock = { git = "https://github.com/bandprotocol/ws-mock.git", branch = "master" }

[package.metadata.cargo-machete]
ignored = ["humantime-serde"]<|MERGE_RESOLUTION|>--- conflicted
+++ resolved
@@ -6,18 +6,11 @@
 repository.workspace = true
 
 [dependencies]
-<<<<<<< HEAD
 bothan-lib = { workspace = true }
-=======
->>>>>>> e5cee2fe
 
 async-trait = { workspace = true }
 chrono = { workspace = true }
 futures-util = { workspace = true }
-<<<<<<< HEAD
-=======
-humantime-serde = { workspace = true }
->>>>>>> e5cee2fe
 rust_decimal = { workspace = true }
 serde = { workspace = true }
 serde_json = { workspace = true }
@@ -27,7 +20,4 @@
 tracing = { workspace = true }
 
 [dev-dependencies]
-ws-mock = { git = "https://github.com/bandprotocol/ws-mock.git", branch = "master" }
-
-[package.metadata.cargo-machete]
-ignored = ["humantime-serde"]+ws-mock = { git = "https://github.com/bandprotocol/ws-mock.git", branch = "master" }