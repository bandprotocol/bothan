--- conflicted
+++ resolved
@@ -1,3 +1,6 @@
+use std::time::Duration;
+
+use tokio::time::sleep;
 use std::time::Duration;
 
 use tokio::time::sleep;
@@ -31,14 +34,9 @@
     sleep(Duration::from_secs(2)).await;
 
     loop {
-<<<<<<< HEAD
         let btc_data = worker.get_asset("BTC/USD").await;
         let eth_data = worker.get_asset("ETH/USD").await;
         println!("{:?}, {:?}", btc_data, eth_data);
-=======
-        let data = worker.get_asset("BTC/USD").await;
-        println!("{:?}", data);
->>>>>>> c0d67dfa
         sleep(Duration::from_secs(5)).await;
     }
 }