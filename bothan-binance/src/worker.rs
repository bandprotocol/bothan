--- conflicted
+++ resolved
@@ -45,15 +45,6 @@
         let worker_store = WorkerStore::new(store, WORKER_NAME);
         let token = CancellationToken::new();
 
-<<<<<<< HEAD
-        let poll_options = PollOptions {
-            timeout: TIMEOUT,
-            reconnect_buffer: RECONNECT_BUFFER,
-            max_retry: MAX_RETRY,
-        };
-
-=======
->>>>>>> ce2606d5
         for (i, set) in ids
             .into_iter()
             .chunks(opts.max_subscription_per_connection)
@@ -74,12 +65,8 @@
                     connector.clone(),
                     worker_store.clone(),
                     set.collect(),
-<<<<<<< HEAD
-                    poll_options.clone(),
+                    TIMEOUT,
                     metrics,
-=======
-                    TIMEOUT,
->>>>>>> ce2606d5
                 )
                 .instrument(span),
             );
