use bothan_lib::metrics::rest::RestMetrics;
use bothan_lib::store::{Store, WorkerStore};
use bothan_lib::worker::AssetWorker;
use bothan_lib::worker::error::AssetWorkerError;
use bothan_lib::worker::rest::start_polling;
use tokio_util::sync::{CancellationToken, DropGuard};
use tracing::instrument::Instrument;
use tracing::{Level, span};

use crate::WorkerOpts;
use crate::api::RestApiBuilder;

pub mod error;
pub mod opts;
pub mod types;

const WORKER_NAME: &str = "coinmarketcap";

pub struct Worker {
    // We keep this DropGuard to ensure that all internal processes
    // that the worker holds are dropped when the worker is dropped.
    _drop_guard: DropGuard,
}

#[async_trait::async_trait]
impl AssetWorker for Worker {
    type Opts = WorkerOpts;

    fn name(&self) -> &'static str {
        WORKER_NAME
    }

    async fn build<S: Store + 'static>(
        opts: Self::Opts,
        store: &S,
        ids: Vec<String>,
    ) -> Result<Self, AssetWorkerError> {
        let api = RestApiBuilder::new(opts.url, opts.api_key).build()?;
        let worker_store = WorkerStore::new(store, WORKER_NAME);
        let token = CancellationToken::new();
        let metrics = RestMetrics::new(WORKER_NAME);

<<<<<<< HEAD
        tokio::spawn(start_polling(
            token.child_token(),
            opts.update_interval,
            api,
            worker_store,
            ids,
            metrics,
        ));
=======
        let span = span!(Level::INFO, "source", name = WORKER_NAME);
        tokio::spawn(
            start_polling(
                token.child_token(),
                opts.update_interval,
                api,
                worker_store,
                ids,
            )
            .instrument(span),
        );
>>>>>>> 89cd546f

        Ok(Worker {
            _drop_guard: token.drop_guard(),
        })
    }
}<|MERGE_RESOLUTION|>--- conflicted
+++ resolved
@@ -40,16 +40,6 @@
         let token = CancellationToken::new();
         let metrics = RestMetrics::new(WORKER_NAME);
 
-<<<<<<< HEAD
-        tokio::spawn(start_polling(
-            token.child_token(),
-            opts.update_interval,
-            api,
-            worker_store,
-            ids,
-            metrics,
-        ));
-=======
         let span = span!(Level::INFO, "source", name = WORKER_NAME);
         tokio::spawn(
             start_polling(
@@ -58,10 +48,10 @@
                 api,
                 worker_store,
                 ids,
+                metrics,
             )
             .instrument(span),
         );
->>>>>>> 89cd546f
 
         Ok(Worker {
             _drop_guard: token.drop_guard(),
