mod config;
<<<<<<< HEAD

mod manager;
=======
>>>>>>> 3b2b5c38
mod post_processor;
mod processor;
mod proto;
mod registry;
mod tasks;
mod util;

#[tokio::main]
async fn main() {
    let _ = config::AppConfig::new().unwrap();
    todo!()
}<|MERGE_RESOLUTION|>--- conflicted
+++ resolved
@@ -1,9 +1,4 @@
 mod config;
-<<<<<<< HEAD
-
-mod manager;
-=======
->>>>>>> 3b2b5c38
 mod post_processor;
 mod processor;
 mod proto;
