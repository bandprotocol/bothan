use std::collections::HashMap;
use std::fs::{File, create_dir_all, read_to_string, write};
use std::io::BufReader;
use std::path::PathBuf;
use std::str::FromStr;
use std::sync::Arc;
use std::time::Duration;

use anyhow::{Context, bail};
use bothan_api::api::BothanServer;
use bothan_api::config::AppConfig;
use bothan_api::config::ipfs::IpfsAuthentication;
use bothan_api::config::manager::crypto_info::sources::CryptoSourceConfigs;
use bothan_api::proto::bothan::v1::{BothanServiceServer, FILE_DESCRIPTOR_SET};
use bothan_api::{REGISTRY_REQUIREMENT, VERSION};
use bothan_core::ipfs::{IpfsClient, IpfsClientBuilder};
use bothan_core::manager::CryptoAssetInfoManager;
use bothan_core::manager::crypto_asset_info::CryptoAssetWorkerOpts;
use bothan_core::monitoring::{Client as MonitoringClient, Signer};
use bothan_core::store::rocksdb::RocksDbStore;
use bothan_core::telemetry;
<<<<<<< HEAD
use bothan_lib::metrics::server::Metrics;
=======
>>>>>>> b482f727
use bothan_lib::registry::{Registry, Valid};
use bothan_lib::store::Store;
use bothan_lib::worker::error::AssetWorkerError;
use clap::Parser;
use reqwest::header::{HeaderName, HeaderValue};
use semver::{Version, VersionReq};
use tonic::transport::Server;
use tonic_reflection::server::Builder as ReflectionBuilder;
use tracing::{debug, error, info};

#[derive(Parser)]
pub struct StartCli {
    /// The configuration file to use with bothan
    #[arg(long)]
    config: Option<PathBuf>,

    /// A flag to choose whether to start bothan as a fresh instance or not
    #[arg(short, long)]
    unsafe_reset: bool,

    /// Flag to turn on dev mode
    #[arg(short, long)]
    dev: bool,

    /// An optional initial registry state to use on startup to be used for testing purposes only.
    #[arg(long, requires = "dev")]
    registry: Option<PathBuf>,
}

impl StartCli {
    pub async fn run(&self, app_config: AppConfig) -> anyhow::Result<()> {
        let registry = match &self.registry {
            Some(p) => {
                let file = File::open(p).with_context(|| "Failed to open registry file")?;
                let reader = BufReader::new(file);
                let registry =
                    serde_json::from_reader(reader).with_context(|| "Failed to parse registry")?;
                Some(registry)
            }
            None => None,
        };

        init_telemetry_server(&app_config).await?;

        let store = init_rocks_db_store(&app_config, registry, self.unsafe_reset).await?;
        let ipfs_client = init_ipfs_client(&app_config).await?;
        let monitoring_client = init_monitoring_client(&app_config).await?;

        init_telemetry_server(&app_config).await?;

        let bothan_server =
            init_bothan_server(&app_config, store, ipfs_client, monitoring_client).await?;

        let reflection_service = ReflectionBuilder::configure()
            .register_encoded_file_descriptor_set(FILE_DESCRIPTOR_SET)
            .build_v1alpha()
            .with_context(|| "Failed to build reflection service")?;

        info!("server started at {:?}", app_config.grpc.addr);

        Server::builder()
            .add_service(reflection_service)
            .add_service(BothanServiceServer::from_arc(bothan_server))
            .serve(app_config.grpc.addr)
            .await?;

        Ok(())
    }
}

async fn init_rocks_db_store(
    config: &AppConfig,
    registry: Option<Registry<Valid>>,
    reset: bool,
) -> anyhow::Result<RocksDbStore> {
    let flush_path = &config.store.path;

    let store = match (reset, flush_path.is_dir()) {
        // If reset is true and the path is a directory, remove the directory and create a new store
        (true, true) => {
            let db = RocksDbStore::new(flush_path)?;
            debug!("store reset successfully at {:?}", &flush_path);
            db
        }
        // If no reset, load the store
        (false, true) => {
            let db = RocksDbStore::load(flush_path)?;
            debug!("store loaded successfully at {:?}", &flush_path);
            db
        }
        // If the path does not exist, create the directory and create a new store
        (_, false) => {
            create_dir_all(flush_path).with_context(|| "Failed to create home directory")?;
            let db = RocksDbStore::new(flush_path)?;
            debug!("store created successfully at {:?}", &flush_path);
            db
        }
    };

    // If a registry is provided, overwrite the registry
    if let Some(registry) = registry {
        store.set_registry(registry, "".to_string()).await?;
    }

    Ok(store)
}

async fn init_signer(config: &AppConfig) -> anyhow::Result<Signer> {
    if config.monitoring.path.is_file() {
        let pk = read_to_string(&config.monitoring.path)
            .with_context(|| "Failed to read monitoring key file")?;

        Signer::from_hex(&pk).with_context(|| "Failed to parse monitoring key file")
    } else {
        let signer = Signer::random();

        if let Some(parent) = config.monitoring.path.parent() {
            create_dir_all(parent).with_context(|| "Failed to create monitoring key directory")?;
        }

        write(&config.monitoring.path, signer.to_hex().as_bytes())
            .with_context(|| "Failed to write monitoring key file")?;

        Ok(signer)
    }
}

async fn init_monitoring_client(
    config: &AppConfig,
) -> anyhow::Result<Option<Arc<MonitoringClient>>> {
    if !config.monitoring.enabled {
        return Ok(None);
    }

    let signer = init_signer(config)
        .await
        .with_context(|| "Failed to build signer")?;
    let monitoring = Arc::new(MonitoringClient::new(&config.monitoring.endpoint, signer));
    Ok(Some(monitoring))
}

async fn init_ipfs_client(config: &AppConfig) -> anyhow::Result<IpfsClient> {
    let ipfs_builder = IpfsClientBuilder::new(&config.ipfs.endpoint);
    let ipfs_client = match &config.ipfs.authentication {
        IpfsAuthentication::Header { key, value } => {
            let header_name = HeaderName::from_str(key)?;
            let header_value = HeaderValue::from_str(value)?;
            ipfs_builder
                .with_header(header_name, header_value)
                .build()?
        }
        IpfsAuthentication::None => ipfs_builder.build()?,
    };

    Ok(ipfs_client)
}

async fn init_bothan_server<S: Store + 'static>(
    config: &AppConfig,
    store: S,
    ipfs_client: IpfsClient,
    monitoring_client: Option<Arc<MonitoringClient>>,
) -> anyhow::Result<Arc<BothanServer<S>>> {
    let stale_threshold = config.manager.crypto.stale_threshold;
    let bothan_version =
        Version::from_str(VERSION).with_context(|| "Failed to parse bothan version")?;
    let registry_version_requirement = VersionReq::from_str(REGISTRY_REQUIREMENT)
        .with_context(|| "Failed to parse registry version requirement")?;

    let opts = match init_crypto_opts(&config.manager.crypto.source).await {
        Ok(workers) => workers,
        Err(e) => {
            bail!("failed to initialize workers: {:?}", e);
        }
    };
    let manager = match CryptoAssetInfoManager::build(
        store,
        opts,
        ipfs_client,
        stale_threshold,
        bothan_version,
        registry_version_requirement,
        monitoring_client,
    )
    .await
    {
        Ok(manager) => manager,
        Err(e) => {
            bail!("failed to build manager: {:?}", e);
        }
    };

    let manager = Arc::new(manager);
    let cloned_manager = manager.clone();

    // Only spawn heartbeat if monitoring is enabled
    if config.monitoring.enabled {
        tokio::spawn(async move {
            loop {
                // Heartbeat is fixed at 1 minute.
                tokio::time::sleep(Duration::from_secs(60)).await;
                match cloned_manager.post_heartbeat().await {
                    Ok(_) => info!("heartbeat sent"),
                    Err(e) => error!("failed to send heartbeat: {e}"),
                }
            }
        });
    }

    let metrics = Metrics::new();
    Ok(Arc::new(BothanServer::new(manager, metrics)))
}

async fn init_crypto_opts(
    source: &CryptoSourceConfigs,
) -> Result<HashMap<String, CryptoAssetWorkerOpts>, AssetWorkerError> {
    let mut worker_opts = HashMap::new();

    add_worker_opts(&mut worker_opts, &source.binance).await?;
    add_worker_opts(&mut worker_opts, &source.bitfinex).await?;
    add_worker_opts(&mut worker_opts, &source.bybit).await?;
    add_worker_opts(&mut worker_opts, &source.coinbase).await?;
    add_worker_opts(&mut worker_opts, &source.coingecko).await?;
    add_worker_opts(&mut worker_opts, &source.coinmarketcap).await?;
    add_worker_opts(&mut worker_opts, &source.htx).await?;
    add_worker_opts(&mut worker_opts, &source.kraken).await?;
    add_worker_opts(&mut worker_opts, &source.okx).await?;

    Ok(worker_opts)
}

async fn add_worker_opts<O: Clone + Into<CryptoAssetWorkerOpts>>(
    workers_opts: &mut HashMap<String, CryptoAssetWorkerOpts>,
    opts: &Option<O>,
) -> Result<(), AssetWorkerError> {
    if let Some(opts) = opts {
        let worker_opts = opts.clone().into();
        let worker_name = worker_opts.name();
        info!("{} worker is enabled", worker_name);
        workers_opts.insert(worker_name.to_string(), worker_opts);
    }

    Ok(())
}

async fn init_telemetry_server(config: &AppConfig) -> anyhow::Result<()> {
    if config.telemetry.enabled {
        let registry = telemetry::init_telemetry_registry()?;

        let addr = config.telemetry.addr;
        tokio::spawn(async move {
            telemetry::spawn_server(addr, registry).await;
        });
    } else {
        info!("telemetry disabled");
    }

    Ok(())
}<|MERGE_RESOLUTION|>--- conflicted
+++ resolved
@@ -19,10 +19,7 @@
 use bothan_core::monitoring::{Client as MonitoringClient, Signer};
 use bothan_core::store::rocksdb::RocksDbStore;
 use bothan_core::telemetry;
-<<<<<<< HEAD
 use bothan_lib::metrics::server::Metrics;
-=======
->>>>>>> b482f727
 use bothan_lib::registry::{Registry, Valid};
 use bothan_lib::store::Store;
 use bothan_lib::worker::error::AssetWorkerError;
@@ -54,6 +51,8 @@
 
 impl StartCli {
     pub async fn run(&self, app_config: AppConfig) -> anyhow::Result<()> {
+        init_telemetry_server(&app_config).await?;
+
         let registry = match &self.registry {
             Some(p) => {
                 let file = File::open(p).with_context(|| "Failed to open registry file")?;
@@ -65,13 +64,9 @@
             None => None,
         };
 
-        init_telemetry_server(&app_config).await?;
-
         let store = init_rocks_db_store(&app_config, registry, self.unsafe_reset).await?;
         let ipfs_client = init_ipfs_client(&app_config).await?;
         let monitoring_client = init_monitoring_client(&app_config).await?;
-
-        init_telemetry_server(&app_config).await?;
 
         let bothan_server =
             init_bothan_server(&app_config, store, ipfs_client, monitoring_client).await?;
