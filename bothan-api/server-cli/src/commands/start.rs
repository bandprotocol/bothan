--- conflicted
+++ resolved
@@ -6,11 +6,7 @@
 use std::sync::Arc;
 use std::time::Duration;
 
-<<<<<<< HEAD
-use anyhow::{anyhow, bail, Context};
-=======
 use anyhow::Context;
->>>>>>> e5cee2fe
 use clap::Parser;
 use reqwest::header::{HeaderName, HeaderValue};
 use semver::{Version, VersionReq};
@@ -68,28 +64,9 @@
             .validate()
             .with_context(|| "Failed to validate registry")?;
 
-<<<<<<< HEAD
-        if let Err(e) = start_server(app_config, valid_registry, self.unsafe_reset).await {
-            eprintln!("Failed to start server: {}", e);
-            std::process::exit(1);
-        }
-        Ok(())
-    }
-}
-
-async fn start_server(
-    app_config: AppConfig,
-    registry: Registry<Valid>,
-    reset: bool,
-) -> anyhow::Result<()> {
-    let store = init_rocks_db_store(&app_config, registry, reset).await?;
-    let ipfs_client = init_ipfs_client(&app_config).await?;
-    let monitoring_client = init_monitoring_client(&app_config).await?;
-=======
-        let store = init_store(&app_config, valid_registry, self.unsafe_reset).await?;
+        let store = init_rocks_db_store(&app_config, valid_registry, self.unsafe_reset).await?;
         let ipfs_client = init_ipfs_client(&app_config).await?;
         let monitoring_client = init_monitoring_client(&app_config).await?;
->>>>>>> e5cee2fe
 
         let bothan_server =
             init_bothan_server(&app_config, store, ipfs_client, monitoring_client).await?;
@@ -117,19 +94,11 @@
         create_dir_all(&config.store.path).with_context(|| "Failed to create home directory")?;
     }
 
-<<<<<<< HEAD
     let flush_path = config
         .store
         .path
         .to_str()
         .with_context(|| "Failed to convert store path to string")?;
-=======
-    let mut store = SharedStore::new(registry, &config.store.path)
-        .await
-        .with_context(|| "Failed to create store")?;
-
-    debug!("store created successfully at {:?}", &config.store.path);
->>>>>>> e5cee2fe
 
     let store = match reset {
         true => RocksDbStore::new(registry, flush_path)?,
@@ -205,11 +174,7 @@
     let registry_version_requirement = VersionReq::from_str(REGISTRY_REQUIREMENT)
         .with_context(|| "Failed to parse registry version requirement")?;
 
-    let workers = match init_crypto_workers(&store, &config.manager.crypto.source).await {
-        Ok(workers) => workers,
-        Err(e) => bail!("failed to initialize crypto workers: {e}"),
-    };
-
+    let workers = init_crypto_workers(&store, &config.manager.crypto.source).await.with_context(|| "failed to initialize crypto workers")?;
     let manager = CryptoAssetInfoManager::new(
         workers,
         manager_store,
