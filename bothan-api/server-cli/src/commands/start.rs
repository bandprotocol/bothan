use std::collections::HashMap;
use std::fs::{File, create_dir_all, read_to_string, write};
use std::io::BufReader;
use std::path::PathBuf;
use std::str::FromStr;
use std::sync::Arc;
use std::time::Duration;

use anyhow::{Context, bail};
use bothan_api::api::BothanServer;
use bothan_api::config::AppConfig;
use bothan_api::config::ipfs::IpfsAuthentication;
use bothan_api::config::manager::crypto_info::sources::CryptoSourceConfigs;
use bothan_api::proto::bothan::v1::{BothanServiceServer, FILE_DESCRIPTOR_SET};
use bothan_api::{REGISTRY_REQUIREMENT, VERSION};
use bothan_core::ipfs::{IpfsClient, IpfsClientBuilder};
use bothan_core::manager::CryptoAssetInfoManager;
use bothan_core::manager::crypto_asset_info::CryptoAssetWorkerOpts;
use bothan_core::monitoring::{Client as MonitoringClient, Signer};
use bothan_core::store::rocksdb::RocksDbStore;
use bothan_core::telemetry;
use bothan_lib::registry::{Registry, Valid};
use bothan_lib::store::Store;
use bothan_lib::worker::error::AssetWorkerError;
use clap::Parser;
use reqwest::header::{HeaderName, HeaderValue};
use semver::{Version, VersionReq};
use tonic::transport::Server;
use tonic_reflection::server::Builder as ReflectionBuilder;
use tracing::{debug, error, info};

#[derive(Parser)]
pub struct StartCli {
    /// The configuration file to use with bothan
    #[arg(long)]
    config: Option<PathBuf>,

    /// A flag to choose whether to start bothan as a fresh instance or not
    #[arg(short, long)]
    unsafe_reset: bool,

    /// Flag to turn on dev mode
    #[arg(short, long)]
    dev: bool,

    /// An optional initial registry state to use on startup to be used for testing purposes only.
    #[arg(long, requires = "dev")]
    registry: Option<PathBuf>,
}

impl StartCli {
    pub async fn run(&self, app_config: AppConfig) -> anyhow::Result<()> {
        let registry = match &self.registry {
            Some(p) => {
                let file = File::open(p).with_context(|| "Failed to open registry file")?;
                let reader = BufReader::new(file);
                let registry =
                    serde_json::from_reader(reader).with_context(|| "Failed to parse registry")?;
                Some(registry)
            }
            None => None,
        };

        let store = init_rocks_db_store(&app_config, registry, self.unsafe_reset).await?;
        let ipfs_client = init_ipfs_client(&app_config).await?;
        let monitoring_client = init_monitoring_client(&app_config).await?;

        init_telemetry_server(&app_config).await?;

        let bothan_server =
            init_bothan_server(&app_config, store, ipfs_client, monitoring_client).await?;

        let reflection_service = ReflectionBuilder::configure()
            .register_encoded_file_descriptor_set(FILE_DESCRIPTOR_SET)
            .build_v1alpha()
            .with_context(|| "Failed to build reflection service")?;

<<<<<<< HEAD
=======
        info!("server started at {:?}", app_config.grpc.addr);

>>>>>>> 89cd546f
        Server::builder()
            .add_service(reflection_service)
            .add_service(BothanServiceServer::from_arc(bothan_server))
            .serve(app_config.grpc.addr)
            .await?;

        Ok(())
    }
}

async fn init_rocks_db_store(
    config: &AppConfig,
    registry: Option<Registry<Valid>>,
    reset: bool,
) -> anyhow::Result<RocksDbStore> {
    let flush_path = &config.store.path;

    let store = match (reset, flush_path.is_dir()) {
        // If reset is true and the path is a directory, remove the directory and create a new store
        (true, true) => {
            let db = RocksDbStore::new(flush_path).await?;
            debug!("store reset successfully at {:?}", &flush_path);
            db
        }
        // If no reset, load the store
        (false, true) => {
            let db = RocksDbStore::load(flush_path)?;
            debug!("store loaded successfully at {:?}", &flush_path);
            db
        }
        // If the path does not exist, create the directory and create a new store
        (_, false) => {
            create_dir_all(flush_path).with_context(|| "Failed to create home directory")?;
            let db = RocksDbStore::new(flush_path).await?;
            debug!("store created successfully at {:?}", &flush_path);
            db
        }
    };

    // If a registry is provided, overwrite the registry
    if let Some(registry) = registry {
        store.set_registry(registry, "".to_string()).await?;
    }

    Ok(store)
}

async fn init_signer(config: &AppConfig) -> anyhow::Result<Signer> {
    if config.monitoring.path.is_file() {
        let pk = read_to_string(&config.monitoring.path)
            .with_context(|| "Failed to read monitoring key file")?;

        Signer::from_hex(&pk).with_context(|| "Failed to parse monitoring key file")
    } else {
        let signer = Signer::random();

        if let Some(parent) = config.monitoring.path.parent() {
            create_dir_all(parent).with_context(|| "Failed to create monitoring key directory")?;
        }

        write(&config.monitoring.path, signer.to_hex().as_bytes())
            .with_context(|| "Failed to write monitoring key file")?;

        Ok(signer)
    }
}

async fn init_monitoring_client(
    config: &AppConfig,
) -> anyhow::Result<Option<Arc<MonitoringClient>>> {
    if !config.monitoring.enabled {
        return Ok(None);
    }

    let signer = init_signer(config)
        .await
        .with_context(|| "Failed to build signer")?;
    let monitoring = Arc::new(MonitoringClient::new(&config.monitoring.endpoint, signer));
    Ok(Some(monitoring))
}

async fn init_ipfs_client(config: &AppConfig) -> anyhow::Result<IpfsClient> {
    let ipfs_builder = IpfsClientBuilder::new(&config.ipfs.endpoint);
    let ipfs_client = match &config.ipfs.authentication {
        IpfsAuthentication::Header { key, value } => {
            let header_name = HeaderName::from_str(key)?;
            let header_value = HeaderValue::from_str(value)?;
            ipfs_builder
                .with_header(header_name, header_value)
                .build()?
        }
        IpfsAuthentication::None => ipfs_builder.build()?,
    };

    Ok(ipfs_client)
}

async fn init_bothan_server<S: Store + 'static>(
    config: &AppConfig,
    store: S,
    ipfs_client: IpfsClient,
    monitoring_client: Option<Arc<MonitoringClient>>,
) -> anyhow::Result<Arc<BothanServer<S>>> {
    let stale_threshold = config.manager.crypto.stale_threshold;
    let bothan_version =
        Version::from_str(VERSION).with_context(|| "Failed to parse bothan version")?;
    let registry_version_requirement = VersionReq::from_str(REGISTRY_REQUIREMENT)
        .with_context(|| "Failed to parse registry version requirement")?;

    let opts = match init_crypto_opts(&config.manager.crypto.source).await {
        Ok(workers) => workers,
        Err(e) => {
            bail!("failed to initialize workers: {:?}", e);
        }
    };
    let manager = match CryptoAssetInfoManager::build(
        store,
        opts,
        ipfs_client,
        stale_threshold,
        bothan_version,
        registry_version_requirement,
        monitoring_client,
    )
    .await
    {
        Ok(manager) => manager,
        Err(e) => {
            bail!("failed to build manager: {:?}", e);
        }
    };

    let manager = Arc::new(manager);
    let cloned_manager = manager.clone();

    // Only spawn heartbeat if monitoring is enabled
    if config.monitoring.enabled {
        tokio::spawn(async move {
            loop {
                // Heartbeat is fixed at 1 minute.
                tokio::time::sleep(Duration::from_secs(60)).await;
                match cloned_manager.post_heartbeat().await {
                    Ok(_) => info!("heartbeat sent"),
                    Err(e) => error!("failed to send heartbeat: {e}"),
                }
            }
        });
    }

    Ok(Arc::new(BothanServer::new(manager)))
}

async fn init_crypto_opts(
    source: &CryptoSourceConfigs,
) -> Result<HashMap<String, CryptoAssetWorkerOpts>, AssetWorkerError> {
    let mut opts = HashMap::new();

    add_opts(&mut opts, &source.binance).await?;
    add_opts(&mut opts, &source.bitfinex).await?;
    add_opts(&mut opts, &source.bybit).await?;
    add_opts(&mut opts, &source.coinbase).await?;
    add_opts(&mut opts, &source.coingecko).await?;
    add_opts(&mut opts, &source.coinmarketcap).await?;
    add_opts(&mut opts, &source.htx).await?;
    add_opts(&mut opts, &source.kraken).await?;
    add_opts(&mut opts, &source.okx).await?;

    Ok(opts)
}

async fn add_opts<O: Clone + Into<CryptoAssetWorkerOpts>>(
    workers: &mut HashMap<String, CryptoAssetWorkerOpts>,
    opts: &Option<O>,
) -> Result<(), AssetWorkerError> {
    if let Some(opts) = opts {
        let worker_opts = opts.clone().into();
        let worker_name = worker_opts.name();
        info!("loaded {} worker", worker_name);
        workers.insert(worker_name.to_string(), worker_opts);
    }

    Ok(())
}

async fn init_telemetry_server(config: &AppConfig) -> anyhow::Result<()> {
    if config.telemetry.enabled {
        let registry = telemetry::init_telemetry_registry()?;

        let addr = config.telemetry.addr;
        tokio::spawn(async move {
            telemetry::spawn_server(addr, registry).await;
        });
    } else {
        info!("telemetry disabled");
    }

    Ok(())
}<|MERGE_RESOLUTION|>--- conflicted
+++ resolved
@@ -75,11 +75,8 @@
             .build_v1alpha()
             .with_context(|| "Failed to build reflection service")?;
 
-<<<<<<< HEAD
-=======
         info!("server started at {:?}", app_config.grpc.addr);
 
->>>>>>> 89cd546f
         Server::builder()
             .add_service(reflection_service)
             .add_service(BothanServiceServer::from_arc(bothan_server))
