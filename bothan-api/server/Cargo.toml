--- conflicted
+++ resolved
@@ -37,19 +37,12 @@
 ed25519 = "2.2.3"
 ed25519-dalek = { version = "2.1.1", features = ["std", "rand_core"] }
 glob = "0.3.1"
-<<<<<<< HEAD
-prost = "0.13.3"
+hex = "0.4.3"
+prost = "0.13.1"
 protoc-gen-prost = "0.4.0"
 protoc-gen-tonic = "0.4.1"
-tonic = "0.12.3"
-=======
-hex = "0.4.3"
-prost = "0.13.1"
-protoc-gen-prost = "0.3.1"
-protoc-gen-tonic = "0.4.0"
 rand = "0.8.5"
 tonic = "0.12.1"
->>>>>>> a07349b3
 
 [build-dependencies]
 tonic-build = "0.12.3"