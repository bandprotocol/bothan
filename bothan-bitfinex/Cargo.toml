--- conflicted
+++ resolved
@@ -18,9 +18,5 @@
 thiserror = { workspace = true }
 tokio = { workspace = true }
 tokio-util = { workspace = true }
-<<<<<<< HEAD
-url = { workspace = true }
-=======
 tracing = { workspace = true }
-url = { workspace = true }
->>>>>>> 89cd546f
+url = { workspace = true }