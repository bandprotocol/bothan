use std::sync::Arc;

use tokio::time::{interval, Duration, Interval};
use tracing::{info, warn};

use bothan_core::cache::{Cache, Error as CacheError};
use bothan_core::service::{Error as ServiceError, Service, ServiceResult};
use bothan_core::types::PriceData;

use crate::api::types::SymbolPrice;
use crate::api::CryptoCompareRestAPI;

pub struct CryptoCompareService {
    cache: Arc<Cache<PriceData>>,
}

impl CryptoCompareService {
    pub async fn new(rest_api: CryptoCompareRestAPI, update_interval: Duration) -> Self {
        let cache = Arc::new(Cache::new(None));
        let update_price_interval = interval(update_interval);

        start_service(Arc::new(rest_api), cache.clone(), update_price_interval).await;

        Self { cache }
    }
}

#[async_trait::async_trait]
impl Service for CryptoCompareService {
    async fn get_price_data(&mut self, ids: &[&str]) -> Vec<ServiceResult<PriceData>> {
        let mut to_set_pending = Vec::<String>::new();
        let result = self
            .cache
            .get_batch(ids)
            .await
            .into_iter()
            .enumerate()
            .map(|(idx, x)| match x {
                Ok(v) => Ok(v),
                Err(CacheError::DoesNotExist) => {
                    to_set_pending.push(ids[idx].to_string());
                    Err(ServiceError::Pending)
                }
                Err(CacheError::Invalid) => Err(ServiceError::InvalidSymbol),
                Err(e) => panic!("unexpected error: {}", e), // This should never happen
            })
            .collect();

        if !to_set_pending.is_empty() {
            self.cache.set_batch_pending(to_set_pending).await
        }

        result
    }
}

pub async fn start_service(
    rest_api: Arc<CryptoCompareRestAPI>,
    cache: Arc<Cache<PriceData>>,
    mut update_price_interval: Interval,
) {
    tokio::spawn(async move {
        loop {
            update_price_interval.tick().await;
            update_price_data(&rest_api, &cache).await;
        }
    });
}

async fn update_price_data(rest_api: &CryptoCompareRestAPI, cache: &Cache<PriceData>) {
    let keys = cache.keys().await;
    let uppercase_keys: Vec<String> = keys.into_iter().map(|key| key.to_uppercase()).collect();

    let ids = uppercase_keys
        .iter()
        .map(|x| x.as_str())
        .collect::<Vec<&str>>();
    if let Ok(symbol_prices) = rest_api.get_multi_symbol_price(ids.as_slice()).await {
        for (id, symbol_price) in ids.iter().zip(symbol_prices.iter()) {
            if let Some(m) = symbol_price {
                process_symbol_price(m, cache).await;
            } else {
                warn!("id {} is missing symbol price data", id);
            }
        }
    } else {
        warn!("failed to get symbol price");
    }
}

async fn process_symbol_price(symbol_price: &SymbolPrice, cache: &Cache<PriceData>) {
    let price_data = parse_symbol_price(symbol_price);

    let id = price_data.id.clone();
    if cache.set_data(id.clone(), price_data).await.is_err() {
        warn!("unexpected request to set data for id: {}", id);
    } else {
        info!("set price for id {}", id);
    }
}

<<<<<<< HEAD
fn parse_symbol_price(symbol_price: &SymbolPrice) -> Result<PriceData, Error> {
    Ok(PriceData::new(
        symbol_price.id.clone(),
        symbol_price.current_price.to_string(),
        symbol_price.timestamp,
    ))
}

#[cfg(test)]
mod test {
    use mockito::ServerGuard;

    use crate::api::rest::test::{setup as api_setup, MockCryptoCompare};
    use crate::api::types::SymbolPrice;
    use crate::mock::mock_utc;

    use super::*;

    async fn setup() -> (
        Arc<CryptoCompareRestAPI>,
        Arc<Cache<PriceData>>,
        ServerGuard,
    ) {
        let cache = Arc::new(Cache::<PriceData>::new(None));
        let (server, rest_api) = api_setup().await;
        (Arc::new(rest_api), cache, server)
    }

    #[tokio::test]
    async fn test_update_price_data() {
        // Set the timestamp to a fixed value for testing
        let timestamp_millis = 1694615225000;
        mock_utc::set_timestamp_millis(timestamp_millis);

        let now = mock_utc::now().timestamp() as u64;

        let (rest_api, cache, mut server) = setup().await;
        let symbol_prices = vec![SymbolPrice {
            id: "BTC".to_string(),
            current_price: 42000.69,
            timestamp: now,
        }];
        server.set_successful_multi_symbol_price(&["BTC"], &symbol_prices);
        cache.set_pending("btc".to_string()).await;
        update_price_data(&rest_api, &cache).await;
        let result = cache.get("btc").await;

        let expected = PriceData::new("BTC".to_string(), "42000.69".to_string(), now);
        assert_eq!(result, Ok(expected));
    }

    #[tokio::test]
    async fn test_process_symbol_price() {
        // Set the timestamp to a fixed value for testing
        let timestamp_millis = 1694615225000;
        mock_utc::set_timestamp_millis(timestamp_millis);

        let now = mock_utc::now().timestamp() as u64;

        let cache = Arc::new(Cache::<PriceData>::new(None));
        let symbol_price = SymbolPrice {
            id: "BTC".to_string(),
            current_price: 42000.69,
            timestamp: now,
        };

        cache.set_batch_pending(vec!["btc".to_string()]).await;
        process_symbol_price(&symbol_price, &cache).await;
        let result = cache.get("btc").await;

        let expected = PriceData::new("BTC".to_string(), "42000.69".to_string(), now);
        assert_eq!(result.unwrap(), expected);
    }

    #[tokio::test]
    async fn test_process_symbol_price_without_set_pending() {
        // Set the timestamp to a fixed value for testing
        let timestamp_millis = 1694615225000;
        mock_utc::set_timestamp_millis(timestamp_millis);

        let now = mock_utc::now().timestamp() as u64;

        let cache = Arc::new(Cache::<PriceData>::new(None));
        let symbol_price = SymbolPrice {
            id: "BTC".to_string(),
            current_price: 42000.69,
            timestamp: now,
        };

        process_symbol_price(&symbol_price, &cache).await;
        let result = cache.get("btc").await;
        assert!(result.is_err());
    }

    #[test]
    fn test_parse_symbol_price() {
        // Set the timestamp to a fixed value for testing
        let timestamp_millis = 1694615225000;
        mock_utc::set_timestamp_millis(timestamp_millis);

        let now = mock_utc::now().timestamp() as u64;

        let symbol_price = SymbolPrice {
            id: "BTC".to_string(),
            current_price: 42000.69,
            timestamp: now,
        };

        let result = parse_symbol_price(&symbol_price);
        let expected = PriceData::new("BTC".to_string(), "42000.69".to_string(), now);
        assert_eq!(result.unwrap(), expected);
    }
=======
fn parse_symbol_price(symbol_price: &SymbolPrice) -> PriceData {
    PriceData::new(
        symbol_price.id.clone(),
        symbol_price.current_price.to_string(),
        symbol_price.timestamp,
    )
>>>>>>> 78c9ddb5
}<|MERGE_RESOLUTION|>--- conflicted
+++ resolved
@@ -99,22 +99,23 @@
     }
 }
 
-<<<<<<< HEAD
-fn parse_symbol_price(symbol_price: &SymbolPrice) -> Result<PriceData, Error> {
-    Ok(PriceData::new(
+fn parse_symbol_price(symbol_price: &SymbolPrice) -> PriceData {
+    PriceData::new(
         symbol_price.id.clone(),
         symbol_price.current_price.to_string(),
         symbol_price.timestamp,
-    ))
+    )
 }
 
 #[cfg(test)]
 mod test {
+    use chrono::Utc;
     use mockito::ServerGuard;
 
-    use crate::api::rest::test::{setup as api_setup, MockCryptoCompare};
+    use bothan_core::cache::Error;
+
+    use crate::api::rest::test::{is_valid_timestamp, setup as api_setup, MockCryptoCompare};
     use crate::api::types::SymbolPrice;
-    use crate::mock::mock_utc;
 
     use super::*;
 
@@ -128,15 +129,27 @@
         (Arc::new(rest_api), cache, server)
     }
 
+    fn assert_price_data(result: Result<PriceData, Error>, expected: Result<PriceData, Error>) {
+        match (result, expected) {
+            (Ok(result), Ok(expected)) => {
+                assert_eq!(result.id, expected.id);
+                assert_eq!(result.price, expected.price);
+
+                // Assert timestamp validity directly
+                assert!(is_valid_timestamp(result.timestamp));
+                assert!(is_valid_timestamp(expected.timestamp));
+            }
+            (Err(result), Err(expected)) => {
+                assert_eq!(result, expected);
+            }
+            _ => panic!("unexpected result"),
+        }
+    }
+
     #[tokio::test]
     async fn test_update_price_data() {
-        // Set the timestamp to a fixed value for testing
-        let timestamp_millis = 1694615225000;
-        mock_utc::set_timestamp_millis(timestamp_millis);
-
-        let now = mock_utc::now().timestamp() as u64;
-
         let (rest_api, cache, mut server) = setup().await;
+        let now = Utc::now().timestamp() as u64;
         let symbol_prices = vec![SymbolPrice {
             id: "BTC".to_string(),
             current_price: 42000.69,
@@ -148,18 +161,13 @@
         let result = cache.get("btc").await;
 
         let expected = PriceData::new("BTC".to_string(), "42000.69".to_string(), now);
-        assert_eq!(result, Ok(expected));
+        assert_price_data(result, Ok(expected));
     }
 
     #[tokio::test]
     async fn test_process_symbol_price() {
-        // Set the timestamp to a fixed value for testing
-        let timestamp_millis = 1694615225000;
-        mock_utc::set_timestamp_millis(timestamp_millis);
-
-        let now = mock_utc::now().timestamp() as u64;
-
         let cache = Arc::new(Cache::<PriceData>::new(None));
+        let now = Utc::now().timestamp() as u64;
         let symbol_price = SymbolPrice {
             id: "BTC".to_string(),
             current_price: 42000.69,
@@ -171,18 +179,13 @@
         let result = cache.get("btc").await;
 
         let expected = PriceData::new("BTC".to_string(), "42000.69".to_string(), now);
-        assert_eq!(result.unwrap(), expected);
+        assert_price_data(result, Ok(expected));
     }
 
     #[tokio::test]
     async fn test_process_symbol_price_without_set_pending() {
-        // Set the timestamp to a fixed value for testing
-        let timestamp_millis = 1694615225000;
-        mock_utc::set_timestamp_millis(timestamp_millis);
-
-        let now = mock_utc::now().timestamp() as u64;
-
         let cache = Arc::new(Cache::<PriceData>::new(None));
+        let now = Utc::now().timestamp() as u64;
         let symbol_price = SymbolPrice {
             id: "BTC".to_string(),
             current_price: 42000.69,
@@ -196,12 +199,7 @@
 
     #[test]
     fn test_parse_symbol_price() {
-        // Set the timestamp to a fixed value for testing
-        let timestamp_millis = 1694615225000;
-        mock_utc::set_timestamp_millis(timestamp_millis);
-
-        let now = mock_utc::now().timestamp() as u64;
-
+        let now = Utc::now().timestamp() as u64;
         let symbol_price = SymbolPrice {
             id: "BTC".to_string(),
             current_price: 42000.69,
@@ -210,14 +208,6 @@
 
         let result = parse_symbol_price(&symbol_price);
         let expected = PriceData::new("BTC".to_string(), "42000.69".to_string(), now);
-        assert_eq!(result.unwrap(), expected);
-    }
-=======
-fn parse_symbol_price(symbol_price: &SymbolPrice) -> PriceData {
-    PriceData::new(
-        symbol_price.id.clone(),
-        symbol_price.current_price.to_string(),
-        symbol_price.timestamp,
-    )
->>>>>>> 78c9ddb5
+        assert_price_data(Ok(result), Ok(expected));
+    }
 }