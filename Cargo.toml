--- conflicted
+++ resolved
@@ -7,25 +7,16 @@
 
 [workspace]
 members = [
-<<<<<<< HEAD
-    "bothan-core",
-    "bothan-binance",
-    "bothan-bybit",
-    "bothan-coingecko",
-    "bothan-kraken",
-    "bothan-api/server",
-    "bothan-api/server-cli",
-=======
     "bothan-api/server",
     "bothan-api/server-cli",
     "bothan-binance",
+    "bothan-bybit",
     "bothan-coinbase",
     "bothan-coingecko",
     "bothan-core",
     "bothan-htx",
     "bothan-kraken",
     "bothan-okx",
->>>>>>> 6b008415
 ]
 exclude = ["bothan-api", "bothan-api-proxy"]
 resolver = "2"
@@ -57,13 +48,8 @@
 bothan-api = { path = "bothan-api/server" }
 
 bothan-binance = { path = "bothan-binance" }
-<<<<<<< HEAD
 bothan-bybit = { path = "bothan-bybit" }
-#bothan-coinbase = { path = "bothan-coinbase" }
-=======
-#bothan-bybit = { path = "bothan-bybit" }
 bothan-coinbase = { path = "bothan-coinbase" }
->>>>>>> 6b008415
 bothan-coingecko = { path = "bothan-coingecko" }
 #bothan-coinmarketcap = { path = "bothan-coinmarketcap" }
 #bothan-cryptocompare = { path = "bothan-cryptocompare" }
