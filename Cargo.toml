--- conflicted
+++ resolved
@@ -10,18 +10,12 @@
     "bothan-api/server",
     "bothan-api/server-cli",
     "bothan-binance",
-<<<<<<< HEAD
+    "bothan-coinbase",
     "bothan-coingecko",
     "bothan-core",
     "bothan-htx",
     "bothan-kraken",
-=======
-    "bothan-coinbase",
-    "bothan-coingecko",
-    "bothan-core",
-    "bothan-kraken",
     "bothan-okx",
->>>>>>> e4235a78
 ]
 exclude = ["bothan-api", "bothan-api-proxy"]
 resolver = "2"
