[workspace.package]
version = "0.1.8"
edition = "2021"
license = "MIT OR Apache-2.0"
repository = "https://github.com/bandprotocol/bothan"
exclude = [".github/"]


[workspace]
<<<<<<< HEAD
#members = ["bothan-*", "bothan-api/server"]
members = [
    "bothan-core",
    "bothan-binance",
    "bothan-coinbase",
    "bothan-coingecko",
    "bothan-kraken",
]
=======
members = ["bothan-core", "bothan-binance", "bothan-coingecko", "bothan-kraken", "bothan-api/server", "bothan-api/server-cli"]
>>>>>>> ea6a7578
exclude = ["bothan-api", "bothan-api-proxy"]
resolver = "2"


[workspace.dependencies]
anyhow = "1.0.86"
async-trait = "0.1.77"
chrono = "0.4.38"
derive_more = { version = "1.0.0-beta.6", features = ["full"] }
futures = "0.3.30"
humantime-serde = "1.1.1"
itertools = "0.13.0"
mockito = "1.4.0"
rand = "0.8.5"
reqwest = { version = "0.12.3", features = ["json"] }
rust_decimal = "1.10.2"
semver = "1.0.23"
serde = { version = "1.0.197", features = ["std", "derive", "alloc"] }
serde_json = "1.0.116"
thiserror = "1.0.57"
tokio = { version = "1.36.0", features = ["full"] }
tokio-tungstenite = { version = "0.23.1", features = ["native-tls"] }
tokio-util = "0.7.10"
tracing = "0.1.40"
tracing-subscriber = { version = "0.3.18", features = ["env-filter"] }
url = "2.5.0"

bothan-core = { path = "bothan-core" }
bothan-api = { path = "bothan-api/server" }

bothan-binance = { path = "bothan-binance" }
#bothan-bybit = { path = "bothan-bybit" }
#bothan-coinbase = { path = "bothan-coinbase" }
bothan-coingecko = { path = "bothan-coingecko" }
#bothan-coinmarketcap = { path = "bothan-coinmarketcap" }
#bothan-cryptocompare = { path = "bothan-cryptocompare" }
#bothan-htx = { path = "bothan-htx" }
bothan-kraken = { path = "bothan-kraken" }
#bothan-okx = { path = "bothan-okx" }<|MERGE_RESOLUTION|>--- conflicted
+++ resolved
@@ -7,18 +7,14 @@
 
 
 [workspace]
-<<<<<<< HEAD
-#members = ["bothan-*", "bothan-api/server"]
 members = [
     "bothan-core",
     "bothan-binance",
-    "bothan-coinbase",
     "bothan-coingecko",
     "bothan-kraken",
+    "bothan-api/server",
+    "bothan-api/server-cli",
 ]
-=======
-members = ["bothan-core", "bothan-binance", "bothan-coingecko", "bothan-kraken", "bothan-api/server", "bothan-api/server-cli"]
->>>>>>> ea6a7578
 exclude = ["bothan-api", "bothan-api-proxy"]
 resolver = "2"
 
