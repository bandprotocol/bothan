--- conflicted
+++ resolved
@@ -42,12 +42,8 @@
 humantime-serde = "1.1.1"
 itertools = "0.14.0"
 mockito = "1.4.0"
-<<<<<<< HEAD
 num-traits = "0.2.19"
-opentelemetry = { version = "0.27.1", features = ["metrics"] }
-=======
-opentelemetry = { version = "0.26.0", features = ["metrics"] }
->>>>>>> e5cee2fe
+opentelemetry = { version = "0.28.0", features = ["metrics"] }
 prost = "0.13.1"
 protoc-gen-prost = "0.4.0"
 protoc-gen-tonic = "0.4.1"
@@ -56,13 +52,8 @@
 rust_decimal = "1.10.2"
 semver = "1.0.23"
 serde = { version = "1.0.197", features = ["std", "derive", "alloc"] }
-<<<<<<< HEAD
 serde_json = "1.0.138"
 thiserror = "2.0.11"
-=======
-serde_json = "1.0.116"
-thiserror = "2.0.6"
->>>>>>> e5cee2fe
 tokio = { version = "1.36.0", features = ["full"] }
 tokio-tungstenite = { version = "0.24.0", features = ["native-tls"] }
 tonic = "0.12.1"
