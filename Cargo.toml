--- conflicted
+++ resolved
@@ -7,12 +7,7 @@
 
 
 [workspace]
-<<<<<<< HEAD
-members = ["bothan-core", "bothan-binance", "bothan-coingecko", "bothan-api/server", "bothan-api/server-cli"]
-=======
-#members = ["bothan-*", "bothan-api/server"]
-members = ["bothan-core", "bothan-binance", "bothan-coingecko", "bothan-kraken"]
->>>>>>> 06461df5
+members = ["bothan-core", "bothan-binance", "bothan-coingecko", "bothan-kraken", "bothan-api/server", "bothan-api/server-cli"]
 exclude = ["bothan-api", "bothan-api-proxy"]
 resolver = "2"
 
@@ -50,5 +45,5 @@
 #bothan-coinmarketcap = { path = "bothan-coinmarketcap" }
 #bothan-cryptocompare = { path = "bothan-cryptocompare" }
 #bothan-htx = { path = "bothan-htx" }
-#bothan-kraken = { path = "bothan-kraken" }
+bothan-kraken = { path = "bothan-kraken" }
 #bothan-okx = { path = "bothan-okx" }