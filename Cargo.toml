--- conflicted
+++ resolved
@@ -10,20 +10,14 @@
     "bothan-api/server",
     "bothan-api/server-cli",
     "bothan-binance",
-<<<<<<< HEAD
-    "bothan-coingecko",
-    "bothan-core",
-    "bothan-cryptocompare",
-    "bothan-kraken",
-=======
     "bothan-bybit",
     "bothan-coinbase",
     "bothan-coingecko",
     "bothan-core",
+    "bothan-cryptocompare",
     "bothan-htx",
     "bothan-kraken",
     "bothan-okx",
->>>>>>> 36d5afb4
 ]
 exclude = ["bothan-api", "bothan-api-proxy"]
 resolver = "2"
@@ -59,12 +53,7 @@
 bothan-coinbase = { path = "bothan-coinbase" }
 bothan-coingecko = { path = "bothan-coingecko" }
 #bothan-coinmarketcap = { path = "bothan-coinmarketcap" }
-<<<<<<< HEAD
 bothan-cryptocompare = { path = "bothan-cryptocompare" }
-#bothan-htx = { path = "bothan-htx" }
-=======
-#bothan-cryptocompare = { path = "bothan-cryptocompare" }
 bothan-htx = { path = "bothan-htx" }
->>>>>>> 36d5afb4
 bothan-kraken = { path = "bothan-kraken" }
 bothan-okx = { path = "bothan-okx" }