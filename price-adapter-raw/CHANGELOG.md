--- conflicted
+++ resolved
@@ -4,8 +4,5 @@
 
 - Support CoinGecko sources
 - Support Binance Websocket source
-<<<<<<< HEAD
 - Support Huobipro sources
-=======
-- Support CoinMarketCap source
->>>>>>> 0e3a4418
+- Support CoinMarketCap source