--- conflicted
+++ resolved
@@ -52,15 +52,13 @@
     /// This variant contains a vector of [`AssetInfo`] structures that should be
     /// saved to the store.
     AssetInfo(Vec<AssetInfo>),
-<<<<<<< HEAD
+
+    Ping,
 
     /// Data that is not relevant to asset information updates.
     ///
     /// This variant is used for messages that should be acknowledged but don't
     /// contain asset information, such as heartbeats or subscription acknowledgments.
-=======
-    Ping,
->>>>>>> be0f8f63
     Unused,
 }
 
@@ -216,7 +214,6 @@
     }
 }
 
-<<<<<<< HEAD
 /// Helper function to establish a connection with exponential backoff.
 ///
 /// This function attempts to connect to the WebSocket provider and subscribe
@@ -226,10 +223,7 @@
 /// # Returns
 ///
 /// A connected and subscribed provider ready to receive WebSocket messages
-async fn connect<C, P, E1, E2>(connector: &C, ids: &[String]) -> P
-=======
 async fn connect<C, P, E1, E2>(connector: &C, ids: &[String], metrics: &Metrics) -> P
->>>>>>> be0f8f63
 where
     P: AssetInfoProvider<SubscriptionError = E1, ListeningError = E2>,
     C: AssetInfoProviderConnector<Provider = P>,
