use std::fmt::Display;
use std::ops::Sub;
use std::sync::Arc;
use std::time::Duration;

use tokio::select;
use tokio::time::{sleep, timeout};
use tokio_util::sync::CancellationToken;
use tracing::{debug, error, warn};

use crate::metrics::websocket::{ConnectionResult, MessageType, WebSocketMetrics};
use crate::store::{Store, WorkerStore};
use crate::types::AssetInfo;

pub enum Data {
    AssetInfo(Vec<AssetInfo>),
    Ping,
    Unused,
}

#[async_trait::async_trait]
pub trait AssetInfoProviderConnector: Send + Sync {
    type Provider: AssetInfoProvider;
    type Error: Display;

    async fn connect(&self) -> Result<Self::Provider, Self::Error>;
}

#[async_trait::async_trait]
pub trait AssetInfoProvider: Send + Sync {
    type SubscriptionError: Display;
    type PollingError: Display;

    async fn subscribe(&mut self, ids: &[String]) -> Result<(), Self::SubscriptionError>;

    async fn next(&mut self) -> Option<Result<Data, Self::PollingError>>;

    async fn try_close(mut self);
}

#[derive(Clone)]
pub struct PollOptions {
    pub timeout: Duration,
    pub reconnect_buffer: Duration,
    pub max_retry: u64,
    pub worker_name: String,
}

#[tracing::instrument(skip(cancellation_token, provider_connector, store, ids, opts))]
pub async fn start_polling<S, E1, E2, P, C>(
    cancellation_token: CancellationToken,
    provider_connector: Arc<C>,
    store: WorkerStore<S>,
    ids: Vec<String>,
    opts: PollOptions,
    metrics: WebSocketMetrics,
) where
    E1: Display,
    E2: Display,
    S: Store,
    P: AssetInfoProvider<SubscriptionError = E1, PollingError = E2>,
    C: AssetInfoProviderConnector<Provider = P>,
{
    if let Some(mut connection) =
        connect(provider_connector.as_ref(), &ids, &opts, metrics.clone()).await
    {
        loop {
            select! {
                _ = cancellation_token.cancelled() => break,
                poll_result = timeout(opts.timeout, connection.next()) => {
                        match poll_result {
                            // If timeout, we assume the connection has been dropped, and we attempt to reconnect
                            Err(_) | Ok(None) => {
                                if let Some(new_conn) = connect(provider_connector.as_ref(), &ids, &opts, metrics.clone()).await {
                                    connection = new_conn
                                } else {
                                    error!("failed to reconnect");
                                    break;
                                }
                            }
                            Ok(Some(Ok(Data::AssetInfo(ai)))) => {
                                if let Err(e) = store.set_batch_asset_info(ai).await {
                                    warn!("failed to store data: {}", e)
                                }
                                metrics.increment_activity_messages_total(opts.worker_name.clone(), MessageType::AssetInfo)
                            }
                            Ok(Some(Ok(Data::Ping))) => metrics.increment_activity_messages_total(opts.worker_name.clone(), MessageType::Ping),
                            Ok(Some(Ok(Data::Unused))) => debug!("received irrelevant data"),
                            Ok(Some(Err(e))) => error!("{}", e),
                        }
                }
            }
        }
        connection.try_close().await;
    } else {
        warn!("failed to connect to provider");
    }

    debug!("asset worker has been dropped, stopping asset worker");
}

// If connect fails, the polling loop should be exited
async fn connect<C, P, E1, E2>(
    connector: &C,
    ids: &[String],
    opts: &PollOptions,
    metrics: WebSocketMetrics,
) -> Option<P>
where
    P: AssetInfoProvider<SubscriptionError = E1, PollingError = E2>,
    C: AssetInfoProviderConnector<Provider = P>,
{
    let start_time = chrono::Utc::now().timestamp_millis();
    let mut retry_count: u64 = 1;

    while retry_count <= opts.max_retry {
        if let Ok(mut provider) = connector.connect().await {
            if provider.subscribe(ids).await.is_ok() {
                if let Ok(elapsed_time) = chrono::Utc::now()
                    .timestamp_millis()
                    .sub(start_time)
                    .try_into()
                {
                    metrics.record_connection_duration(
                        elapsed_time,
                        opts.worker_name.clone(),
                        ConnectionResult::Success,
                    );
                }
                return Some(provider);
            }
        }

<<<<<<< HEAD
        error!("failed to reconnect");
=======
        histogram.record(retry_count, &[KeyValue::new("success", true)]);
        error!("failed to reconnect. current attempt: {}", retry_count);
>>>>>>> 89cd546f

        retry_count += 1;
        sleep(opts.reconnect_buffer).await;
    }

    if let Ok(elapsed_time) = chrono::Utc::now()
        .timestamp_millis()
        .sub(start_time)
        .try_into()
    {
        metrics.record_connection_duration(
            elapsed_time,
            opts.worker_name.clone(),
            ConnectionResult::Failed,
        );
    }
    None
}<|MERGE_RESOLUTION|>--- conflicted
+++ resolved
@@ -131,12 +131,7 @@
             }
         }
 
-<<<<<<< HEAD
-        error!("failed to reconnect");
-=======
-        histogram.record(retry_count, &[KeyValue::new("success", true)]);
         error!("failed to reconnect. current attempt: {}", retry_count);
->>>>>>> 89cd546f
 
         retry_count += 1;
         sleep(opts.reconnect_buffer).await;
